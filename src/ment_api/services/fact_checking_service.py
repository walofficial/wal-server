--- conflicted
+++ resolved
@@ -89,7 +89,6 @@
     schema = JinaFactCheckResponse.model_json_schema()
 
     # Remove $defs and inline the FactCheckingReference definition
-<<<<<<< HEAD
     return """{
     "type": "object",
     "properties": {
@@ -147,26 +146,6 @@
       "reason_summary"
     ]
   }"""
-=======
-    has_defs = "$defs" in schema
-    if has_defs:
-        # Get the FactCheckingReference definition
-        fact_checking_ref_def = schema["$defs"].get("FactCheckingReference", {})
-
-        # Update the references property to use the inline definition
-        if "properties" in schema and "references" in schema["properties"]:
-            schema["properties"]["references"]["items"] = fact_checking_ref_def
-
-        # Remove $defs
-        del schema["$defs"]
-
-    response_format = {
-        "type": "object",
-        "title": schema.get("title", "JinaFactCheckResponse"),
-        "properties": schema.get("properties", {}),
-        "required": schema.get("required", []),
-    }
->>>>>>> 4bab0b91
 
     logger.debug(
         "Jina response format schema generated",
@@ -348,7 +327,6 @@
                     "content": f"Return JSON like in this schema format: {get_jina_response_format()}",
                 },
             ],
-<<<<<<< HEAD
             temperature=1,
             max_completion_tokens=4201,
             top_p=1,
@@ -358,46 +336,7 @@
         )
         print(completion.choices[0].message.content)
         response_text = json.loads(completion.choices[0].message.content)
-=======
-            "timeout": httpx.Timeout(60 * 10.0),
-            "extra_body": {
-                "budget_tokens": budget_tokens,
-                "verification_id": str(request.verification_id),
-            },
-            "response_format": get_jina_response_format(),
-        }
-        # Make a single request to Jina DeepSearch using the module-level client
-        logger.debug(
-            "Sending request to Jina DeepSearch API",
-            extra={
-                "json_fields": {
-                    "verification_id": str(request.verification_id),
-                    "model": "jina-deepsearch-v1",
-                    "timeout_seconds": 600,
-                    "base_operation": "fact_check",
-                    "operation": "jina_api_request_sent",
-                },
-                "labels": {"component": "jina_fact_checker", "phase": "api_call"},
-            },
-        )
-
-        jina_response = await jina_client.chat.completions.create(**jina_request_params)
-        response_text = json.loads(jina_response.choices[0].message.content)
->>>>>>> 4bab0b91
-
-        logger.info(
-            "Jina DeepSearch API response received",
-            extra={
-                "json_fields": {
-                    "verification_id": str(request.verification_id),
-                    "response_length": len(jina_response.choices[0].message.content),
-                    "has_response": bool(response_text),
-                    "base_operation": "fact_check",
-                    "operation": "jina_api_response_received",
-                },
-                "labels": {"component": "jina_fact_checker", "phase": "api_call"},
-            },
-        )
+
 
         try:
             jina_response_parsed: JinaFactCheckResponse = (
@@ -429,6 +368,8 @@
                 visited_urls=([]),
                 read_urls=([]),
             )
+        except ValidationError as e:
+            error_msg = f"Failed to deserialize Jina response: {str(e)}. Original content: {completion.choices[0].message.content}"
 
             logger.info(
                 "Jina fact check completed successfully",
@@ -448,9 +389,6 @@
 
             return fact_check_result
         except ValidationError as e:
-<<<<<<< HEAD
-            error_msg = f"Failed to deserialize Jina response: {str(e)}. Original content: {completion.choices[0].message.content}"
-=======
             logger.error(
                 "Failed to parse Jina response",
                 extra={
@@ -459,7 +397,7 @@
                         "error": str(e),
                         "error_type": "ValidationError",
                         "response_content_length": len(
-                            jina_response.choices[0].message.content
+                            completion.choices[0].message.content
                         ),
                         "base_operation": "fact_check",
                         "operation": "jina_response_parse_error",
@@ -468,14 +406,13 @@
                 },
                 exc_info=True,
             )
->>>>>>> 4bab0b91
 
             logger.debug(
                 "Jina response content that failed parsing",
                 extra={
                     "json_fields": {
                         "verification_id": str(request.verification_id),
-                        "response_content": jina_response.choices[0].message.content[
+                        "response_content": completion.choices[0].message.content[
                             :500
                         ],  # First 500 chars for debugging
                         "base_operation": "fact_check",
