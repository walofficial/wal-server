import os

from dotenv import load_dotenv
from pydantic_settings import (
    BaseSettings,
    GoogleSecretManagerSettingsSource,
    PydanticBaseSettingsSource,
    SettingsConfigDict,
)

env_name = os.getenv("ENV", "dev")
load_dotenv("config/.env", override=True)
load_dotenv(f"config/.env.{env_name}", override=True)


class Settings(BaseSettings):
    mongodb_uri: str
    mongodb_db_name: str
    fal_key: str
    gcp_project_id: str
    api_url: str
    twilio_account_sid: str
    twilio_auth_token: str
    storage_bucket_name: str
    storage_video_verification_path: str
    storage_video_verification_transcoded_path: str
    gcp_tasks_location: str
    gcp_tasks_verification_queue: str
    gcp_tasks_notification_queue: str
    transcode_job_location: str
    video_verification_cache_size: float
    video_verification_cache_ttl: float
    pub_sub_transcoder_topic_id: str
    pub_sub_transcoder_subscription_id: str
    pub_sub_news_topic_id: str
    pub_sub_news_subscription_id: str
    pub_sub_check_fact_topic_id: str
    pub_sub_check_fact_subscription_id: str
    pub_sub_social_media_scrape_topic_id: str
    pub_sub_social_media_scrape_subscription_id: str
    redis_host: str
    redis_port: int
    redis_password: str
    api_secret_key: str
    livekit_api_key: str
    livekit_api_secret: str
    env: str
    gcp_genai_key: str
    livekit_url: str
    supabase_jwt_secret: str
    jina_api_key: str
    jina_base_url: str
    jina_token_limit: int = 400000
    mock_gcp_tasks_endpoint: str = ""
    mock_gcp_transcoder_endpoint: str = ""
    scrape_do_token: str
    scrape_do_base_url: str
    pub_sub_video_processor_topic_id: str
    pub_sub_video_processor_subscription_id: str
    pub_sub_translation_topic_id: str
    pub_sub_translation_subscription_id: str
    pub_sub_media_post_generator_topic_id: str
    pub_sub_media_post_generator_subscription_id: str
    scrapable_imedi_news_endpiont: str
    scrapable_publika_news_endpiont: str
    scrapable_1tv_news_endpiont: str
    scrapable_interpress_news_endpiont: str
    scrapable_netgazeti_news_endpoint: str
    scrapable_civil_news_endpoint: str
    google_maps_api_key: str
    k_revision: str = "1.0.0"
<<<<<<< HEAD
    groq_key: str
=======
    wal_url: str

>>>>>>> 4bab0b91
    langfuse_host: str
    langfuse_public_key: str
    langfuse_secret_key: str
    langfuse_tracing_environment: str

    model_config = SettingsConfigDict(
        extra="allow",
    )

    @classmethod
    def settings_customise_sources(
        cls,
        settings_cls: type[BaseSettings],
        init_settings: PydanticBaseSettingsSource,
        env_settings: PydanticBaseSettingsSource,
        dotenv_settings: PydanticBaseSettingsSource,
        file_secret_settings: PydanticBaseSettingsSource,
    ) -> tuple[PydanticBaseSettingsSource, ...]:
        project_id = os.getenv("GCP_PROJECT_ID")
        gcp_settings = GoogleSecretManagerSettingsSource(
            settings_cls,
            project_id=project_id,
        )
        # Priority order: init -> env -> dotenv -> gcp_secrets -> file_secrets
        return (
            init_settings,
            env_settings,
            dotenv_settings,
            gcp_settings,
            file_secret_settings,
        )


settings = Settings()


os.environ["LANGFUSE_RELEASE"] = settings.k_revision<|MERGE_RESOLUTION|>--- conflicted
+++ resolved
@@ -69,12 +69,9 @@
     scrapable_civil_news_endpoint: str
     google_maps_api_key: str
     k_revision: str = "1.0.0"
-<<<<<<< HEAD
     groq_key: str
-=======
     wal_url: str
 
->>>>>>> 4bab0b91
     langfuse_host: str
     langfuse_public_key: str
     langfuse_secret_key: str
